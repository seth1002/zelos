--- conflicted
+++ resolved
@@ -30,78 +30,6 @@
 _GSMSR = 0xC0000101
 
 
-<<<<<<< HEAD
-def _set_msr(p, msr, value):
-    """
-    set the given model-specific register (MSR) to the given value.
-    this will clobber some memory at the given scratch address, as it
-    emits some code.
-    """
-    emu = p.emu
-    memory = p.memory
-    # save clobbered registers
-    orax = emu.get_reg("rax")
-    ordx = emu.get_reg("rdx")
-    orcx = emu.get_reg("rcx")
-    orip = emu.get_reg("rip")
-
-    # In addition, special handling needs to be done for setting and
-    # getting the fs and gs registers
-    # x86: wrmsr
-    buf = b"\x0f\x30"
-    buf_ptr = memory.map_anywhere(2, "wrmsr inst")
-    memory.write(buf_ptr, buf)
-    # x86: wrmsr
-    emu.set_reg("rax", value & 0xFFFFFFFF)
-    emu.set_reg("rdx", (value >> 32) & 0xFFFFFFFF)
-    emu.set_reg("rcx", msr & 0xFFFFFFFF)
-    emu.emu_start(buf_ptr, buf_ptr + len(buf), count=1)
-
-    # stop for all syscalls
-
-    # restore clobbered registers
-    emu.set_reg("rax", orax)
-    emu.set_reg("rdx", ordx)
-    emu.set_reg("rcx", orcx)
-    emu.set_reg("rip", orip)
-
-
-def _get_msr(p, msr):
-    """
-    fetch the contents of the given model-specific register (MSR).
-    this will clobber some memory at the given scratch address, as it
-    emits some code.
-    """
-
-    emu = p.emu
-    memory = p.memory
-    # save clobbered registers
-    orax = emu.get_reg("rax")
-    ordx = emu.get_reg("rdx")
-    orcx = emu.get_reg("rcx")
-    orip = emu.get_reg("rip")
-
-    # x86: rdmsr
-    buf = b"\x0f\x32"
-    buf_ptr = memory.map_anywhere(2, "rdmsr inst")
-    memory.write(buf_ptr, buf)
-
-    emu.set_reg("rcx", msr & 0xFFFFFFFF)
-    emu.emu_start(buf_ptr, buf_ptr + len(buf), count=1)
-    eax = emu.get_reg("eax")
-    edx = emu.get_reg("edx")
-
-    # restore clobbered registers
-    emu.set_reg("rax", orax)
-    emu.set_reg("rdx", ordx)
-    emu.set_reg("rcx", orcx)
-    emu.set_reg("rip", orip)
-
-    return (edx << 32) | (eax & 0xFFFFFFFF)
-
-
-=======
->>>>>>> 80811df1
 def set_gs(p, addr):
     p.emu.msr_write(_GSMSR, addr)
 
